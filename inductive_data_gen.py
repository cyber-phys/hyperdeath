import argparse
import random
import networkx as nx

def build_graph_from_rdf(rdf_triples):
    G = nx.Graph()
    for h, r, t in rdf_triples:
        G.add_edge(h, t, relation=r)
    return G

def find_gccs(G):
    gccs = list(nx.connected_components(G))
    return gccs

def get_two_hop_neighbors(G, nodes, limit=50):
    extended_nodes = set()
    for node in nodes:
        neighbors = set(nx.single_source_shortest_path_length(G, node, cutoff=2).keys())
        if len(neighbors) > limit:
            neighbors = set(random.sample(list(neighbors), limit))
        extended_nodes.update(neighbors)
    return list(extended_nodes)

# Function to read RDF triples from a file
def read_rdf_triples(file_path):
    with open(file_path, 'r') as file:
        triples = [line.strip().split() for line in file.readlines()]
    return triples

# Function to write RDF triples to a file
def write_rdf_triples(file_path, triples):
    with open(file_path, 'w') as file:
        for triple in triples:
            file.write(''.join(triple) + '\n')

### Algorithm 2: Generating Datasets for Inductive Knowledge Graph Completion
# **Input:**  
# \(\tilde{G} = (V, R, E)\), \(n_{tr}\), \(n_{inf}\), \(p_{rel}\), \(p_{tri}\)
#
# **Output:**  
# \(G_{tr} = (V_{tr}, R_{tr}, E_{tr})\) and \(G_{inf} = (V_{inf}, R_{inf}, E_{inf})\)
#
# 1. \(G \leftarrow\) Giant connected component of \(\tilde{G}\).
# 2. Randomly split \(R\) into \(R_{tr}\) and \(R_{inf}\) such that \(|R_{tr}| : |R_{inf}| = (1 - p_{rel}) : p_{rel}\).
# 3. Uniformly sample \(n_{tr}\) entities from \(V\) and form \(V_{tr}\) by taking the sampled entities and their two-hop neighbors. We select at most 50 neighbors per entity for each hop to prevent exponential growth.
# 4. \(E_{tr} \leftarrow \{(v_i, r, v_j)\} \subseteq E\) where \(v_i, v_j \in V_{tr}\), \(r \in R_{tr}\), \((v_i, r, v_j) \in E\}\).
# 5. \(E_{tr}\) is the giant connected component of \(E_{tr}\).
# 6. \(V_{tr}\) ← Entities involved in \(E_{tr}\).
# 7. \(R_{tr}\) ← Relations involved in \(E_{tr}\).
# 8. Let \(G'\) be the subgraph of \(G\) where the entities in \(V_{tr}\) are removed.
# 9. In \(G'\), uniformly sample \(n_{inf}\) entities and form \(V_{inf}\) by taking the sampled entities and their two-hop neighbors. We select at most 50 neighbors per entity for each hop to prevent exponential growth.
# 10. \(E_{inf} \leftarrow \{(v_i, r, v_j)\} \subseteq E\) where \(v_i \in V_{inf}\), \(v_j \in V_{inf}\), \(r \in R_{inf}\), \((v_i, r, v_j) \in E\}\) and \(|J| = (1 - p_{tri}) : p_{tri}\) where \(J\) is the set of all possible triples.
# 11. \(E_{inf}\) ← Triplets in the giant connected component of \(E_{inf}\).
# 12. \(V_{inf}\) ← Entities involved in \(E_{inf}\).
# 13. \(R_{inf}\) ← Relations involved in \(E_{inf}\).
#
# As additional context, this algorithm is used to generate datasets for evaluating models on inductive knowledge graph completion tasks, where the model needs to predict new information about entities not seen during training.
# Function to generate inductive datasets
def generate_inductive_datasets(input_file, output_prefix, n_tr, n_inf, p_rel, p_tri):
    # Read the RDF triples from the input file
    rdf_triples = read_rdf_triples(input_file)
    G = build_graph_from_rdf(rdf_triples)

    # Identify all Giant Connected Components (GCCs)
    gccs = find_gccs(G)

    # Initialize containers for the training and inductive datasets
    rdf_triples_G_tr = []
    rdf_triples_G_inf = []

    # Process each GCC
    for gcc in gccs:
        sub_G = G.subgraph(gcc).copy()

        # Step 2: Randomly split R into R_tr and R_inf
        R = list(set(sub_G.edges(data='relation')))
        random.shuffle(R)
        split_index = int(p_rel * len(R))
        R_tr = R[:split_index]
        R_inf = R[split_index:]

        # Step 3: Sample n_tr entities from V and form V_tr with two-hop neighbors
        V = list(sub_G.nodes())
        random.shuffle(V)
        V_tr_sampled = V[:n_tr]
        V_tr = get_two_hop_neighbors(sub_G, V_tr_sampled, limit=50)

        # Step 4: Construct E_tr
        E_tr = [(h, r, t) for h, r, t in sub_G.edges(data='relation') if h in V_tr and (h, t, r) in R_tr]

        # Convert E_tr to a NetworkX graph to process further
        G_tr = nx.Graph()
        for h, r, t in E_tr:
            G_tr.add_edge(h, t, relation=r)

<<<<<<< HEAD
        # Check if G_tr is empty
        if G_tr.number_of_nodes() == 0:
            print("Warning: G_tr is empty. Skipping this GCC.")
            continue  # Skip the rest of the loop and move to the next GCC

        # Step 5: Identify the GCC of E_tr
        largest_cc = max(nx.connected_components(G_tr), key=len)
        G_tr_gcc = G_tr.subgraph(largest_cc).copy()

        # Step 6: Update V_tr based on entities in the GCC of E_tr
        V_tr = list(G_tr_gcc.nodes())

        # Step 7: Update R_tr based on relations in the GCC of E_tr
        R_tr = list(set(nx.get_edge_attributes(G_tr_gcc, 'relation').values()))

        # Step 8: Construct G' and repeat sampling for V_inf
        G_prime_nodes = set(sub_G.nodes()) - set(V_tr)
        G_prime = sub_G.subgraph(G_prime_nodes).copy()

        # Step 9: In G', uniformly sample n_inf entities and form V_inf by taking the sampled entities and their two-hop neighbors
        V_inf_sampled = random.sample(G_prime_nodes, n_inf)
        V_inf = get_two_hop_neighbors(G_prime, V_inf_sampled, limit=50)

        # Step 10: Construct E_inf
        E_inf = [(h, r, t) for h, r, t in G_prime.edges(data='relation') if h in V_inf and (h, t, r) in R_inf]

        # Convert E_inf to a NetworkX graph to process further
        G_inf = nx.Graph()
        for h, r, t in E_inf:
            G_inf.add_edge(h, t, relation=r)

        # Step 11: Identify the GCC of E_inf
        largest_cc_inf = max(nx.connected_components(G_inf), key=len)
        G_inf_gcc = G_inf.subgraph(largest_cc_inf).copy()

        # Step 12: Update V_inf based on entities in the GCC of E_inf
        V_inf = list(G_inf_gcc.nodes())

        # Step 13: Update R_inf based on relations in the GCC of E_inf
        R_inf = list(set(nx.get_edge_attributes(G_inf_gcc, 'relation').values()))

        # Format and append the triples for G_tr and G_inf using the updated V_tr, R_tr, V_inf, and R_inf
        rdf_triples_G_tr.extend(['<{}> <{}> <{}>'.format(h, r, t) for h, r, t in G_tr.edges(data='relation')])
        rdf_triples_G_inf.extend(['<{}> <{}> <{}>'.format(h, r, t) for h, r, t in G_inf_gcc.edges(data='relation')])
=======
    # Format the triples for G_tr and G_inf
    rdf_triples_G_tr = ['{} {} {}'.format(h, r, t) for h, r, t in E_tr]
    rdf_triples_G_inf = ['{} {} {}'.format(h, r, t) for h, r, t in E_inf]
    for h, r, t in E_inf:
        print(h)
    print(rdf_triples_G_inf)
>>>>>>> 2c0a3a8f

    # Output the RDF triples in the requested format
    write_rdf_triples(f'{output_prefix}_tr.txt', rdf_triples_G_tr)
    write_rdf_triples(f'{output_prefix}_inf.txt', rdf_triples_G_inf)

    return f'{output_prefix}_tr.txt', f'{output_prefix}_inf.txt'

# Argument parser for command line interface
def parse_arguments():
    parser = argparse.ArgumentParser(description='Generate Datasets for Inductive Knowledge Graph Completion')
    parser.add_argument('-i', '--input', required=True, help='Input file containing RDF triples')
    parser.add_argument('-o', '--output', required=True, help='Output prefix for the generated datasets')
    return parser.parse_args()

# If this script is run as the main program
if __name__ == '__main__':
    # Parse the command line arguments
    args = parse_arguments()

    # Parameters (example values, these could be arguments as well)
    n_tr = 5000  # number of entities to sample for training set
    n_inf = 10000 # number of entities to sample for inductive set
<<<<<<< HEAD
    p_rel = 0.7  # probability of selecting a relation for the training set
    p_tri = 0.7  # probability of selecting a triplet for the training set
=======
    p_rel = 0.5  # probability of selecting a relation for the training set
    p_tri = 0.5  # probability of selecting a triplet for the training set
>>>>>>> 2c0a3a8f

    # Generate the inductive datasets
    output_tr, output_inf = generate_inductive_datasets(args.input, args.output, n_tr, n_inf, p_rel, p_tri)

    # Print ot the names of the generated files
    print(f'Training dataset written to {output_tr}')
    print(f'Inductive dataset written to {output_inf}')<|MERGE_RESOLUTION|>--- conflicted
+++ resolved
@@ -93,7 +93,6 @@
         for h, r, t in E_tr:
             G_tr.add_edge(h, t, relation=r)
 
-<<<<<<< HEAD
         # Check if G_tr is empty
         if G_tr.number_of_nodes() == 0:
             print("Warning: G_tr is empty. Skipping this GCC.")
@@ -138,14 +137,6 @@
         # Format and append the triples for G_tr and G_inf using the updated V_tr, R_tr, V_inf, and R_inf
         rdf_triples_G_tr.extend(['<{}> <{}> <{}>'.format(h, r, t) for h, r, t in G_tr.edges(data='relation')])
         rdf_triples_G_inf.extend(['<{}> <{}> <{}>'.format(h, r, t) for h, r, t in G_inf_gcc.edges(data='relation')])
-=======
-    # Format the triples for G_tr and G_inf
-    rdf_triples_G_tr = ['{} {} {}'.format(h, r, t) for h, r, t in E_tr]
-    rdf_triples_G_inf = ['{} {} {}'.format(h, r, t) for h, r, t in E_inf]
-    for h, r, t in E_inf:
-        print(h)
-    print(rdf_triples_G_inf)
->>>>>>> 2c0a3a8f
 
     # Output the RDF triples in the requested format
     write_rdf_triples(f'{output_prefix}_tr.txt', rdf_triples_G_tr)
@@ -168,13 +159,8 @@
     # Parameters (example values, these could be arguments as well)
     n_tr = 5000  # number of entities to sample for training set
     n_inf = 10000 # number of entities to sample for inductive set
-<<<<<<< HEAD
     p_rel = 0.7  # probability of selecting a relation for the training set
     p_tri = 0.7  # probability of selecting a triplet for the training set
-=======
-    p_rel = 0.5  # probability of selecting a relation for the training set
-    p_tri = 0.5  # probability of selecting a triplet for the training set
->>>>>>> 2c0a3a8f
 
     # Generate the inductive datasets
     output_tr, output_inf = generate_inductive_datasets(args.input, args.output, n_tr, n_inf, p_rel, p_tri)
